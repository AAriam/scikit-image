#!/usr/bin/env python

import os
from skimage._build import cython

base_path = os.path.abspath(os.path.dirname(__file__))


def configuration(parent_package='', top_path=None):
    from numpy.distutils.misc_util import Configuration, get_numpy_include_dirs

    config = Configuration('morphology', parent_package, top_path)
    config.add_data_dir('tests')

    cython(['_watershed.pyx',
            '_skeletonize_cy.pyx',
            '_convex_hull.pyx',
            '_greyreconstruct.pyx',
            '_extrema_cy.pyx'], working_path=base_path)
    # _skeletonize_3d uses c++, so it must be cythonized separately
    cython(['_skeletonize_3d_cy.pyx.in'], working_path=base_path)
<<<<<<< HEAD
    cython(['_extrema_cy.pyx'], working_path=base_path)
    cython(['_max_tree.pyx'], working_path=base_path)
=======
>>>>>>> 012c328b

    config.add_extension('_watershed', sources=['_watershed.c'],
                         include_dirs=[get_numpy_include_dirs()])
    config.add_extension('_skeletonize_cy', sources=['_skeletonize_cy.c'],
                         include_dirs=[get_numpy_include_dirs()])
    config.add_extension('_convex_hull', sources=['_convex_hull.c'],
                         include_dirs=[get_numpy_include_dirs()])
    config.add_extension('_greyreconstruct', sources=['_greyreconstruct.c'],
                         include_dirs=[get_numpy_include_dirs()])
    config.add_extension('_skeletonize_3d_cy',
<<<<<<< HEAD
                         sources=['_skeletonize_3d_cy.c'],
                         include_dirs=[get_numpy_include_dirs()])
    config.add_extension('_max_tree', sources=['_max_tree.c'],
                         include_dirs=[get_numpy_include_dirs()])
=======
                         sources=['_skeletonize_3d_cy.cpp'],
                         include_dirs=[get_numpy_include_dirs()],
                         language='c++')
>>>>>>> 012c328b
    config.add_extension('_extrema_cy', sources=['_extrema_cy.c'],
                         include_dirs=[get_numpy_include_dirs()])

    return config

if __name__ == '__main__':
    from numpy.distutils.core import setup
    setup(maintainer='scikit-image Developers',
          author='Damian Eads',
          maintainer_email='scikit-image@python.org',
          description='Morphology Wrapper',
          url='https://github.com/scikit-image/scikit-image',
          license='SciPy License (BSD Style)',
          **(configuration(top_path='').todict())
          )<|MERGE_RESOLUTION|>--- conflicted
+++ resolved
@@ -19,11 +19,7 @@
             '_extrema_cy.pyx'], working_path=base_path)
     # _skeletonize_3d uses c++, so it must be cythonized separately
     cython(['_skeletonize_3d_cy.pyx.in'], working_path=base_path)
-<<<<<<< HEAD
-    cython(['_extrema_cy.pyx'], working_path=base_path)
     cython(['_max_tree.pyx'], working_path=base_path)
-=======
->>>>>>> 012c328b
 
     config.add_extension('_watershed', sources=['_watershed.c'],
                          include_dirs=[get_numpy_include_dirs()])
@@ -32,18 +28,13 @@
     config.add_extension('_convex_hull', sources=['_convex_hull.c'],
                          include_dirs=[get_numpy_include_dirs()])
     config.add_extension('_greyreconstruct', sources=['_greyreconstruct.c'],
+                         include_dirs=[get_numpy_include_dirs()])                   
+    config.add_extension('_max_tree', sources=['_max_tree.c'],
                          include_dirs=[get_numpy_include_dirs()])
     config.add_extension('_skeletonize_3d_cy',
-<<<<<<< HEAD
-                         sources=['_skeletonize_3d_cy.c'],
-                         include_dirs=[get_numpy_include_dirs()])
-    config.add_extension('_max_tree', sources=['_max_tree.c'],
-                         include_dirs=[get_numpy_include_dirs()])
-=======
                          sources=['_skeletonize_3d_cy.cpp'],
                          include_dirs=[get_numpy_include_dirs()],
                          language='c++')
->>>>>>> 012c328b
     config.add_extension('_extrema_cy', sources=['_extrema_cy.c'],
                          include_dirs=[get_numpy_include_dirs()])
 
