import pytest
import numpy as np
import pytest
from scipy.ndimage import map_coordinates

from skimage.data import checkerboard, astronaut
from skimage.util.dtype import img_as_float, _convert
from skimage.color.colorconv import rgb2gray
from skimage.draw.draw import circle_perimeter_aa
from skimage.feature.peak import peak_local_max
from skimage._shared import testing
from skimage._shared.testing import (assert_almost_equal, assert_equal,
                                     test_parallel, assert_array_equal)
from skimage._shared._warnings import expected_warnings

from skimage.transform._warps import (_stackcopy,
                                      _linear_polar_mapping,
                                      _log_polar_mapping, warp,
                                      warp_coords, rotate, resize,
                                      rescale, warp_polar, swirl,
                                      downscale_local_mean,
                                      resize_local_mean)
from skimage.transform._geometric import (AffineTransform,
                                          ProjectiveTransform,
                                          SimilarityTransform)


np.random.seed(0)


def test_stackcopy():
    layers = 4
    x = np.empty((3, 3, layers))
    y = np.eye(3, 3)
    _stackcopy(x, y)
    for i in range(layers):
        assert_almost_equal(x[..., i], y)


def test_warp_tform():
    x = np.zeros((5, 5), dtype=np.double)
    x[2, 2] = 1
    theta = - np.pi / 2
    tform = SimilarityTransform(scale=1, rotation=theta, translation=(0, 4))

    x90 = warp(x, tform, order=1)
    assert_almost_equal(x90, np.rot90(x))

    x90 = warp(x, tform.inverse, order=1)
    assert_almost_equal(x90, np.rot90(x))


def test_warp_callable():
    x = np.zeros((5, 5), dtype=np.double)
    x[2, 2] = 1
    refx = np.zeros((5, 5), dtype=np.double)
    refx[1, 1] = 1

    def shift(xy):
        return xy + 1

    outx = warp(x, shift, order=1)
    assert_almost_equal(outx, refx)


@test_parallel()
def test_warp_matrix():
    x = np.zeros((5, 5), dtype=np.double)
    x[2, 2] = 1
    refx = np.zeros((5, 5), dtype=np.double)
    refx[1, 1] = 1

    matrix = np.array([[1, 0, 1], [0, 1, 1], [0, 0, 1]])

    # _warp_fast
    outx = warp(x, matrix, order=1)
    assert_almost_equal(outx, refx)
    # check for ndimage.map_coordinates
    outx = warp(x, matrix, order=5)


def test_warp_nd():
    for dim in range(2, 8):
        shape = dim * (5,)

        x = np.zeros(shape, dtype=np.double)
        x_c = dim * (2,)
        x[x_c] = 1
        refx = np.zeros(shape, dtype=np.double)
        refx_c = dim * (1,)
        refx[refx_c] = 1

        coord_grid = dim * (slice(0, 5, 1),)
        coords = np.array(np.mgrid[coord_grid]) + 1

        outx = warp(x, coords, order=0, cval=0)

        assert_almost_equal(outx, refx)


def test_warp_clip():
    x = np.zeros((5, 5), dtype=np.double)
    x[2, 2] = 1

    outx = rescale(x, 3, order=3, clip=False,
                   multichannel=False, anti_aliasing=False, mode='constant')
    assert outx.min() < 0

    outx = rescale(x, 3, order=3, clip=True,
                   multichannel=False, anti_aliasing=False, mode='constant')
    assert_almost_equal(outx.min(), 0)
    assert_almost_equal(outx.max(), 1)


def test_homography():
    x = np.zeros((5, 5), dtype=np.double)
    x[1, 1] = 1
    theta = -np.pi / 2
    M = np.array([[np.cos(theta), - np.sin(theta), 0],
                  [np.sin(theta),   np.cos(theta), 4],
                  [0,               0,             1]])

    x90 = warp(x,
               inverse_map=ProjectiveTransform(M).inverse,
               order=1)
    assert_almost_equal(x90, np.rot90(x))


def test_rotate():
    x = np.zeros((5, 5), dtype=np.double)
    x[1, 1] = 1
    x90 = rotate(x, 90)
    assert_almost_equal(x90, np.rot90(x))


def test_rotate_resize():
    x = np.zeros((10, 10), dtype=np.double)

    x45 = rotate(x, 45, resize=False)
    assert x45.shape == (10, 10)

    x45 = rotate(x, 45, resize=True)
    # new dimension should be d = sqrt(2 * (10/2)^2)
    assert x45.shape == (14, 14)


def test_rotate_center():
    x = np.zeros((10, 10), dtype=np.double)
    x[4, 4] = 1
    refx = np.zeros((10, 10), dtype=np.double)
    refx[2, 5] = 1
    x20 = rotate(x, 20, order=0, center=(0, 0))
    assert_almost_equal(x20, refx)
    x0 = rotate(x20, -20, order=0, center=(0, 0))
    assert_almost_equal(x0, x)


def test_rotate_resize_center():
    x = np.zeros((10, 10), dtype=np.double)
    x[0, 0] = 1

    ref_x45 = np.zeros((14, 14), dtype=np.double)
    ref_x45[6, 0] = 1
    ref_x45[7, 0] = 1

    x45 = rotate(x, 45, resize=True, center=(3, 3), order=0,
                 mode='reflect')
    # new dimension should be d = sqrt(2 * (10/2)^2)
    assert x45.shape == (14, 14)
    assert_equal(x45, ref_x45)


def test_rotate_resize_90():
    x90 = rotate(np.zeros((470, 230), dtype=np.double), 90, resize=True)
    assert x90.shape == (230, 470)


def test_rescale():
    # same scale factor
    x = np.zeros((5, 5), dtype=np.double)
    x[1, 1] = 1
    scaled = rescale(x, 2, order=0,
                     multichannel=False, anti_aliasing=False, mode='constant')
    ref = np.zeros((10, 10))
    ref[2:4, 2:4] = 1
    assert_almost_equal(scaled, ref)

    # different scale factors
    x = np.zeros((5, 5), dtype=np.double)
    x[1, 1] = 1

    scaled = rescale(x, (2, 1), order=0,
                     multichannel=False, anti_aliasing=False, mode='constant')
    ref = np.zeros((10, 5))
    ref[2:4, 1] = 1
    assert_almost_equal(scaled, ref)


def test_rescale_invalid_scale():
    x = np.zeros((10, 10, 3))
    with testing.raises(ValueError):
        rescale(x, (2, 2),
                multichannel=False, anti_aliasing=False, mode='constant')
    with testing.raises(ValueError):
        rescale(x, (2, 2, 2),
                multichannel=True, anti_aliasing=False, mode='constant')


def test_rescale_multichannel():
    # 1D + channels
    x = np.zeros((8, 3), dtype=np.double)
    scaled = rescale(x, 2, order=0, multichannel=True, anti_aliasing=False,
                     mode='constant')
    assert_equal(scaled.shape, (16, 3))
    # 2D
    scaled = rescale(x, 2, order=0, multichannel=False, anti_aliasing=False,
                     mode='constant')
    assert_equal(scaled.shape, (16, 6))

    # 2D + channels
    x = np.zeros((8, 8, 3), dtype=np.double)
    scaled = rescale(x, 2, order=0, multichannel=True, anti_aliasing=False,
                     mode='constant')
    assert_equal(scaled.shape, (16, 16, 3))
    # 3D
    scaled = rescale(x, 2, order=0, multichannel=False, anti_aliasing=False,
                     mode='constant')
    assert_equal(scaled.shape, (16, 16, 6))

    # 3D + channels
    x = np.zeros((8, 8, 8, 3), dtype=np.double)
    scaled = rescale(x, 2, order=0, multichannel=True, anti_aliasing=False,
                     mode='constant')
    assert_equal(scaled.shape, (16, 16, 16, 3))
    # 4D
    scaled = rescale(x, 2, order=0, multichannel=False, anti_aliasing=False,
                     mode='constant')
    assert_equal(scaled.shape, (16, 16, 16, 6))


def test_rescale_multichannel_multiscale():
    x = np.zeros((5, 5, 3), dtype=np.double)
    scaled = rescale(x, (2, 1), order=0, multichannel=True,
                     anti_aliasing=False, mode='constant')
    assert_equal(scaled.shape, (10, 5, 3))


def test_rescale_multichannel_defaults():
    x = np.zeros((8, 3), dtype=np.double)
    scaled = rescale(x, 2, order=0, anti_aliasing=False, mode='constant')
    assert_equal(scaled.shape, (16, 6))

    x = np.zeros((8, 8, 3), dtype=np.double)
    scaled = rescale(x, 2, order=0, anti_aliasing=False, mode='constant')
    assert_equal(scaled.shape, (16, 16, 6))


def test_resize2d():
    x = np.zeros((5, 5), dtype=np.double)
    x[1, 1] = 1
    resized = resize(x, (10, 10), order=0, anti_aliasing=False,
                     mode='constant')
    ref = np.zeros((10, 10))
    ref[2:4, 2:4] = 1
    assert_almost_equal(resized, ref)


def test_resize3d_keep():
    # keep 3rd dimension
    x = np.zeros((5, 5, 3), dtype=np.double)
    x[1, 1, :] = 1
    resized = resize(x, (10, 10), order=0, anti_aliasing=False,
                     mode='constant')
    with testing.raises(ValueError):
        # output_shape too short
        resize(x, (10, ), order=0, anti_aliasing=False, mode='constant')
    ref = np.zeros((10, 10, 3))
    ref[2:4, 2:4, :] = 1
    assert_almost_equal(resized, ref)
    resized = resize(x, (10, 10, 3), order=0, anti_aliasing=False,
                     mode='constant')
    assert_almost_equal(resized, ref)


def test_resize3d_resize():
    # resize 3rd dimension
    x = np.zeros((5, 5, 3), dtype=np.double)
    x[1, 1, :] = 1
    resized = resize(x, (10, 10, 1), order=0, anti_aliasing=False,
                     mode='constant')
    ref = np.zeros((10, 10, 1))
    ref[2:4, 2:4] = 1
    assert_almost_equal(resized, ref)


def test_resize3d_2din_3dout():
    # 3D output with 2D input
    x = np.zeros((5, 5), dtype=np.double)
    x[1, 1] = 1
    resized = resize(x, (10, 10, 1), order=0, anti_aliasing=False,
                     mode='constant')
    ref = np.zeros((10, 10, 1))
    ref[2:4, 2:4] = 1
    assert_almost_equal(resized, ref)


def test_resize2d_4d():
    # resize with extra output dimensions
    x = np.zeros((5, 5), dtype=np.double)
    x[1, 1] = 1
    out_shape = (10, 10, 1, 1)
    resized = resize(x, out_shape, order=0, anti_aliasing=False,
                     mode='constant')
    ref = np.zeros(out_shape)
    ref[2:4, 2:4, ...] = 1
    assert_almost_equal(resized, ref)


def test_resize_nd():
    for dim in range(1, 6):
        shape = 2 + np.arange(dim) * 2
        x = np.ones(shape)
        out_shape = np.asarray(shape) * 1.5
        resized = resize(x, out_shape, order=0, mode='reflect',
                         anti_aliasing=False)
        expected_shape = 1.5 * shape
        assert_equal(resized.shape, expected_shape)
        assert np.all(resized == 1)


def test_resize3d_bilinear():
    # bilinear 3rd dimension
    x = np.zeros((5, 5, 2), dtype=np.double)
    x[1, 1, 0] = 0
    x[1, 1, 1] = 1
    resized = resize(x, (10, 10, 1), order=1, mode='constant',
                     anti_aliasing=False)
    ref = np.zeros((10, 10, 1))
    ref[1:5, 1:5, :] = 0.03125
    ref[1:5, 2:4, :] = 0.09375
    ref[2:4, 1:5, :] = 0.09375
    ref[2:4, 2:4, :] = 0.28125
    assert_almost_equal(resized, ref)


def test_resize_dtype():
    x = np.zeros((5, 5))
    x_f32 = x.astype(np.float32)
    x_u8 = x.astype(np.uint8)
    x_b = x.astype(bool)

    assert resize(x, (10, 10), preserve_range=False).dtype == x.dtype
    assert resize(x, (10, 10), preserve_range=True).dtype == x.dtype
    assert resize(x_u8, (10, 10), preserve_range=False).dtype == np.double
    assert resize(x_u8, (10, 10), preserve_range=True).dtype == np.double
    assert resize(x_b, (10, 10), preserve_range=False).dtype == bool
    assert resize(x_b, (10, 10), preserve_range=True).dtype == bool
    assert resize(x_f32, (10, 10), preserve_range=False).dtype == x_f32.dtype
    assert resize(x_f32, (10, 10), preserve_range=True).dtype == x_f32.dtype


def test_swirl():
    image = img_as_float(checkerboard())

    swirl_params = {'radius': 80, 'rotation': 0, 'order': 2, 'mode': 'reflect'}

    with expected_warnings(['Bi-quadratic.*bug']):
        swirled = swirl(image, strength=10, **swirl_params)
        unswirled = swirl(swirled, strength=-10, **swirl_params)

    assert np.mean(np.abs(image - unswirled)) < 0.01

    swirl_params.pop('mode')

    with expected_warnings(['Bi-quadratic.*bug']):
        swirled = swirl(image, strength=10, **swirl_params)
        unswirled = swirl(swirled, strength=-10, **swirl_params)

    assert np.mean(np.abs(image[1:-1, 1:-1] - unswirled[1:-1, 1:-1])) < 0.01


def test_const_cval_out_of_range():
    img = np.random.randn(100, 100)
    cval = - 10
    warped = warp(img, AffineTransform(translation=(10, 10)), cval=cval)
    assert np.sum(warped == cval) == (2 * 100 * 10 - 10 * 10)


def test_warp_identity():
    img = img_as_float(rgb2gray(astronaut()))
    assert len(img.shape) == 2
    assert np.allclose(img, warp(img, AffineTransform(rotation=0)))
    assert not np.allclose(img, warp(img, AffineTransform(rotation=0.1)))
    rgb_img = np.transpose(np.asarray([img, np.zeros_like(img), img]),
                           (1, 2, 0))
    warped_rgb_img = warp(rgb_img, AffineTransform(rotation=0.1))
    assert np.allclose(rgb_img, warp(rgb_img, AffineTransform(rotation=0)))
    assert not np.allclose(rgb_img, warped_rgb_img)
    # assert no cross-talk between bands
    assert np.all(0 == warped_rgb_img[:, :, 1])


def test_warp_coords_example():
    image = astronaut().astype(np.float32)
    assert 3 == image.shape[2]
    tform = SimilarityTransform(translation=(0, -10))
    coords = warp_coords(tform, (30, 30, 3))
    map_coordinates(image[:, :, 0], coords[:2])


def test_downsize():
    x = np.zeros((10, 10), dtype=np.double)
    x[2:4, 2:4] = 1
    scaled = resize(x, (5, 5), order=0, anti_aliasing=False, mode='constant')
    assert_equal(scaled.shape, (5, 5))
    assert_equal(scaled[1, 1], 1)
    assert_equal(scaled[2:, :].sum(), 0)
    assert_equal(scaled[:, 2:].sum(), 0)


def test_downsize_anti_aliasing():
    x = np.zeros((10, 10), dtype=np.double)
    x[2, 2] = 1
    scaled = resize(x, (5, 5), order=1, anti_aliasing=True, mode='constant')
    assert_equal(scaled.shape, (5, 5))
    assert np.all(scaled[:3, :3] > 0)
    assert_equal(scaled[3:, :].sum(), 0)
    assert_equal(scaled[:, 3:].sum(), 0)

    sigma = 0.125
    out_size = (5, 5)
    resize(x, out_size, order=1, mode='constant',
           anti_aliasing=True, anti_aliasing_sigma=sigma)
    resize(x, out_size, order=1, mode='edge',
           anti_aliasing=True, anti_aliasing_sigma=sigma)
    resize(x, out_size, order=1, mode='symmetric',
           anti_aliasing=True, anti_aliasing_sigma=sigma)
    resize(x, out_size, order=1, mode='reflect',
           anti_aliasing=True, anti_aliasing_sigma=sigma)
    resize(x, out_size, order=1, mode='wrap',
           anti_aliasing=True, anti_aliasing_sigma=sigma)

    with testing.raises(ValueError):  # Unknown mode, or cannot translate mode
        resize(x, out_size, order=1, mode='non-existent',
               anti_aliasing=True, anti_aliasing_sigma=sigma)


def test_downsize_anti_aliasing_invalid_stddev():
    x = np.zeros((10, 10), dtype=np.double)
    with testing.raises(ValueError):
        resize(x, (5, 5), order=0, anti_aliasing=True, anti_aliasing_sigma=-1,
               mode='constant')
    with expected_warnings(["Anti-aliasing standard deviation greater"]):
        resize(x, (5, 15), order=0, anti_aliasing=True,
               anti_aliasing_sigma=(1, 1), mode="reflect")
        resize(x, (5, 15), order=0, anti_aliasing=True,
               anti_aliasing_sigma=(0, 1), mode="reflect")


def test_downscale():
    x = np.zeros((10, 10), dtype=np.double)
    x[2:4, 2:4] = 1
    scaled = rescale(x, 0.5, order=0, anti_aliasing=False,
                     multichannel=False, mode='constant')
    assert_equal(scaled.shape, (5, 5))
    assert_equal(scaled[1, 1], 1)
    assert_equal(scaled[2:, :].sum(), 0)
    assert_equal(scaled[:, 2:].sum(), 0)


def test_downscale_anti_aliasing():
    x = np.zeros((10, 10), dtype=np.double)
    x[2, 2] = 1
    scaled = rescale(x, 0.5, order=1, anti_aliasing=True,
                     multichannel=False, mode='constant')
    assert_equal(scaled.shape, (5, 5))
    assert np.all(scaled[:3, :3] > 0)
    assert_equal(scaled[3:, :].sum(), 0)
    assert_equal(scaled[:, 3:].sum(), 0)


def test_downscale_to_the_limit():
    img = np.random.rand(3, 4)
    out = rescale(img, 1e-3)

    assert out.size == 1


def test_downscale_local_mean():
    image1 = np.arange(4 * 6).reshape(4, 6)
    out1 = downscale_local_mean(image1, (2, 3))
    expected1 = np.array([[4., 7.],
                          [16., 19.]])
    assert_equal(expected1, out1)

    image2 = np.arange(5 * 8).reshape(5, 8)
    out2 = downscale_local_mean(image2, (4, 5))
    expected2 = np.array([[14., 10.8],
                          [8.5, 5.7]])
    assert_equal(expected2, out2)


def test_invalid():
    with testing.raises(ValueError):
        warp(np.ones((4, 3, 3, 3)),
             SimilarityTransform())


def test_inverse():
    tform = SimilarityTransform(scale=0.5, rotation=0.1)
    inverse_tform = SimilarityTransform(matrix=np.linalg.inv(tform.params))
    image = np.arange(10 * 10).reshape(10, 10).astype(np.double)
    assert_equal(warp(image, inverse_tform), warp(image, tform.inverse))


def test_slow_warp_nonint_oshape():
    image = np.random.rand(5, 5)

    with testing.raises(ValueError):
        warp(image, lambda xy: xy,
             output_shape=(13.1, 19.5))

    warp(image, lambda xy: xy, output_shape=(13.0001, 19.9999))


def test_keep_range():
    image = np.linspace(0, 2, 25).reshape(5, 5)
    out = rescale(image, 2, preserve_range=False, clip=True, order=0,
                  mode='constant', multichannel=False, anti_aliasing=False)
    assert out.min() == 0
    assert out.max() == 2

    out = rescale(image, 2, preserve_range=True, clip=True, order=0,
                  mode='constant', multichannel=False, anti_aliasing=False)
    assert out.min() == 0
    assert out.max() == 2

    out = rescale(image.astype(np.uint8), 2, preserve_range=False,
                  mode='constant', multichannel=False, anti_aliasing=False,
                  clip=True, order=0)
    assert out.min() == 0
    assert out.max() == 2


def test_zero_image_size():
    with testing.raises(ValueError):
        warp(np.zeros(0),
             SimilarityTransform())
    with testing.raises(ValueError):
        warp(np.zeros((0, 10)),
             SimilarityTransform())
    with testing.raises(ValueError):
        warp(np.zeros((10, 0)),
             SimilarityTransform())
    with testing.raises(ValueError):
        warp(np.zeros((10, 10, 0)),
             SimilarityTransform())


def test_linear_polar_mapping():
    output_coords = np.array([[0, 0],
                             [0, 90],
                             [0, 180],
                             [0, 270],
                             [99, 0],
                             [99, 180],
                             [99, 270],
                             [99, 45]])
    ground_truth = np.array([[100, 100],
                             [100, 100],
                             [100, 100],
                             [100, 100],
                             [199, 100],
                             [1, 100],
                             [100, 1],
                             [170.00357134, 170.00357134]])
    k_angle = 360 / (2 * np.pi)
    k_radius = 1
    center = (100, 100)
    coords = _linear_polar_mapping(output_coords, k_angle, k_radius, center)
    assert np.allclose(coords, ground_truth)


def test_log_polar_mapping():
    output_coords = np.array([[0, 0],
                              [0, 90],
                              [0, 180],
                              [0, 270],
                              [99, 0],
                              [99, 180],
                              [99, 270],
                              [99, 45]])
    ground_truth = np.array([[101, 100],
                             [100, 101],
                             [99, 100],
                             [100, 99],
                             [195.4992586, 100],
                             [4.5007414, 100],
                             [100, 4.5007414],
                             [167.52817336, 167.52817336]])
    k_angle = 360 / (2 * np.pi)
    k_radius = 100 / np.log(100)
    center = (100, 100)
    coords = _log_polar_mapping(output_coords, k_angle, k_radius, center)
    assert np.allclose(coords, ground_truth)


def test_linear_warp_polar():
    radii = [5, 10, 15, 20]
    image = np.zeros([51, 51])
    for rad in radii:
        rr, cc, val = circle_perimeter_aa(25, 25, rad)
        image[rr, cc] = val
    warped = warp_polar(image, radius=25)
    profile = warped.mean(axis=0)
    peaks = peak_local_max(profile)
    assert np.alltrue([peak in radii for peak in peaks])


def test_log_warp_polar():
    radii = [np.exp(2), np.exp(3), np.exp(4), np.exp(5),
             np.exp(5)-1, np.exp(5)+1]
    radii = [int(x) for x in radii]
    image = np.zeros([301, 301])
    for rad in radii:
        rr, cc, val = circle_perimeter_aa(150, 150, rad)
        image[rr, cc] = val
    warped = warp_polar(image, radius=200, scaling='log')
    profile = warped.mean(axis=0)
    peaks_coord = peak_local_max(profile)
    peaks_coord.sort(axis=0)
    gaps = peaks_coord[1:] - peaks_coord[:-1]
    assert np.alltrue([x >= 38 and x <= 40 for x in gaps])


def test_invalid_scaling_polar():
    with testing.raises(ValueError):
        warp_polar(np.zeros((10, 10)), (5, 5), scaling='invalid')
    with testing.raises(ValueError):
        warp_polar(np.zeros((10, 10)), (5, 5), scaling=None)


def test_invalid_dimensions_polar():
    with testing.raises(ValueError):
        warp_polar(np.zeros((10, 10, 3)), (5, 5))
    with testing.raises(ValueError):
        warp_polar(np.zeros((10, 10)), (5, 5), multichannel=True)
    with testing.raises(ValueError):
        warp_polar(np.zeros((10, 10, 10, 3)), (5, 5), multichannel=True)


def test_resize_local_mean2d():
    x = np.zeros((5, 5), dtype=np.double)
    x[1, 1] = 1
    resized = resize_local_mean(x, (10, 10))
    ref = np.zeros((10, 10))
    ref[2:4, 2:4] = 1
    assert_almost_equal(resized, ref)


def test_resize_local_mean3d_keep():
    # keep 3rd dimension
    x = np.zeros((5, 5, 3), dtype=np.double)
    x[1, 1, :] = 1
    resized = resize_local_mean(x, (10, 10))
    with testing.raises(ValueError):
        # output_shape too short
        resize_local_mean(x, (10, ))
    ref = np.zeros((10, 10, 3))
    ref[2:4, 2:4, :] = 1
    assert_almost_equal(resized, ref)
    resized = resize_local_mean(x, (10, 10, 3))
    assert_almost_equal(resized, ref)


def test_resize_local_mean3d_resize():
    # resize 3rd dimension
    x = np.zeros((5, 5, 3), dtype=np.double)
    x[1, 1, :] = 1
    resized = resize_local_mean(x, (10, 10, 1))
    ref = np.zeros((10, 10, 1))
    ref[2:4, 2:4] = 1
    assert_almost_equal(resized, ref)


def test_resize_local_mean3d_2din_3dout():
    # 3D output with 2D input
    x = np.zeros((5, 5), dtype=np.double)
    x[1, 1] = 1
    resized = resize_local_mean(x, (10, 10, 1))
    ref = np.zeros((10, 10, 1))
    ref[2:4, 2:4] = 1
    assert_almost_equal(resized, ref)


def test_resize_local_mean2d_4d():
    # resize with extra output dimensions
    x = np.zeros((5, 5), dtype=np.double)
    x[1, 1] = 1
    out_shape = (10, 10, 1, 1)
    resized = resize_local_mean(x, out_shape)
    ref = np.zeros(out_shape)
    ref[2:4, 2:4, ...] = 1
    assert_almost_equal(resized, ref)


@pytest.mark.parametrize("dim", range(1, 6))
def test_resize_local_mean_nd(dim):
    shape = 2 + np.arange(dim) * 2
    x = np.ones(shape)
    out_shape = (np.asarray(shape) * 1.5).astype(int)
    resized = resize_local_mean(x, out_shape)
    expected_shape = 1.5 * shape
    assert_equal(resized.shape, expected_shape)
    assert_array_equal(resized, 1)


def test_resize_local_mean3d():
    x = np.zeros((5, 5, 2), dtype=np.double)
    x[1, 1, 0] = 0
    x[1, 1, 1] = 1
    resized = resize_local_mean(x, (10, 10, 1))
    ref = np.zeros((10, 10, 1))
    ref[2:4, 2:4, :] = 0.5
    assert_almost_equal(resized, ref)
    resized = resize_local_mean(x, (10, 10, 1), grid_mode=False)
    ref[1, 1, :] = 0.0703125
    ref[2, 2, :] = 0.5
    ref[3, 3, :] = 0.3828125
    ref[1, 2, :] = ref[2, 1, :] = 0.1875
    ref[1, 3, :] = ref[3, 1, :] = 0.1640625
    ref[2, 3, :] = ref[3, 2, :] = 0.4375
    assert_almost_equal(resized, ref)


def test_resize_local_mean_dtype():
    x = np.zeros((5, 5))
    x_f32 = x.astype(np.float32)
    x_u8 = x.astype(np.uint8)
    x_b = x.astype(bool)

<<<<<<< HEAD
    assert resize_local_mean(x, (10, 10),
                             preserve_range=False).dtype == x.dtype
    assert resize_local_mean(x, (10, 10),
                             preserve_range=True).dtype == x.dtype
    assert resize_local_mean(x_u8, (10, 10),
                             preserve_range=False).dtype == np.double
    assert resize_local_mean(x_u8, (10, 10),
                             preserve_range=True).dtype == np.double
    assert resize_local_mean(x_b, (10, 10),
                             preserve_range=False).dtype == np.double
    assert resize_local_mean(x_b, (10, 10),
                             preserve_range=True).dtype == np.double
    assert resize_local_mean(x_f32, (10, 10),
                             preserve_range=False).dtype == x_f32.dtype
    assert resize_local_mean(x_f32, (10, 10),
                             preserve_range=True).dtype == x_f32.dtype
=======
    with expected_warnings(['Input image dtype is bool']):
        warp(img, np.eye(3), order=1)


@pytest.mark.parametrize('dtype', [np.uint8, bool, np.float32, np.float64])
def test_order_0_warp_dtype(dtype):

    img = _convert(astronaut()[:10, :10, 0], dtype)

    assert resize(img, (12, 12), order=0).dtype == dtype
    assert rescale(img, 0.5, order=0).dtype == dtype
    assert rotate(img, 45, order=0).dtype == dtype
    assert warp_polar(img, order=0).dtype == dtype
    assert swirl(img, order=0).dtype == dtype
>>>>>>> 5b47e845
<|MERGE_RESOLUTION|>--- conflicted
+++ resolved
@@ -649,6 +649,18 @@
         warp_polar(np.zeros((10, 10, 10, 3)), (5, 5), multichannel=True)
 
 
+@pytest.mark.parametrize('dtype', [np.uint8, bool, np.float32, np.float64])
+def test_order_0_warp_dtype(dtype):
+
+    img = _convert(astronaut()[:10, :10, 0], dtype)
+
+    assert resize(img, (12, 12), order=0).dtype == dtype
+    assert rescale(img, 0.5, order=0).dtype == dtype
+    assert rotate(img, 45, order=0).dtype == dtype
+    assert warp_polar(img, order=0).dtype == dtype
+    assert swirl(img, order=0).dtype == dtype
+
+
 def test_resize_local_mean2d():
     x = np.zeros((5, 5), dtype=np.double)
     x[1, 1] = 1
@@ -732,14 +744,12 @@
     ref[2, 3, :] = ref[3, 2, :] = 0.4375
     assert_almost_equal(resized, ref)
 
-
 def test_resize_local_mean_dtype():
     x = np.zeros((5, 5))
     x_f32 = x.astype(np.float32)
     x_u8 = x.astype(np.uint8)
     x_b = x.astype(bool)
 
-<<<<<<< HEAD
     assert resize_local_mean(x, (10, 10),
                              preserve_range=False).dtype == x.dtype
     assert resize_local_mean(x, (10, 10),
@@ -755,20 +765,4 @@
     assert resize_local_mean(x_f32, (10, 10),
                              preserve_range=False).dtype == x_f32.dtype
     assert resize_local_mean(x_f32, (10, 10),
-                             preserve_range=True).dtype == x_f32.dtype
-=======
-    with expected_warnings(['Input image dtype is bool']):
-        warp(img, np.eye(3), order=1)
-
-
-@pytest.mark.parametrize('dtype', [np.uint8, bool, np.float32, np.float64])
-def test_order_0_warp_dtype(dtype):
-
-    img = _convert(astronaut()[:10, :10, 0], dtype)
-
-    assert resize(img, (12, 12), order=0).dtype == dtype
-    assert rescale(img, 0.5, order=0).dtype == dtype
-    assert rotate(img, 45, order=0).dtype == dtype
-    assert warp_polar(img, order=0).dtype == dtype
-    assert swirl(img, order=0).dtype == dtype
->>>>>>> 5b47e845
+                             preserve_range=True).dtype == x_f32.dtype